--- conflicted
+++ resolved
@@ -22,16 +22,12 @@
 use http::HeaderValue;
 use tower_service::Service;
 
-<<<<<<< HEAD
-use super::{builder::ClientBuilder, replay::ClonedBody};
-=======
 use super::builder::{ClientBuilder, ServiceMK};
->>>>>>> 9cf38920
 use crate::codegen::RpcInvocation;
 
 use crate::svc::NewService;
 use crate::{
-    invocation::{IntoStreamingRequest, Invocation, Metadata, Request, Response},
+    invocation::{IntoStreamingRequest, Metadata, Request, Response},
     triple::{codec::Codec, compression::CompressionEncoding, decode::Decoding, encode::encode},
 };
 
@@ -152,15 +148,6 @@
         .into_stream();
         let body = hyper::Body::wrap_stream(body_stream);
 
-<<<<<<< HEAD
-        let mut conn = self
-            .builder
-            .clone()
-            .unwrap()
-            .build(invocation.get_target_service_unique_name())
-            .unwrap();
-=======
->>>>>>> 9cf38920
 
         let mut invoker = self.mk.new_service(invocation);
 
@@ -226,24 +213,10 @@
       
         let mut invoker = self.mk.new_service(invocation);
 
-<<<<<<< HEAD
-        let body = ClonedBody::new(en);
-
-        let mut conn = self
-            .builder
-            .clone()
-            .unwrap()
-            .build(invocation.get_target_service_unique_name())
-            .unwrap();
-
-        let http_uri = http::Uri::from_str(&conn.get_url().to_url()).unwrap();
-        let req = self.map_request(http_uri.clone(), path, body, invocation);
-=======
 
         let request = http::Request::builder()
             .body(body).unwrap();
 
->>>>>>> 9cf38920
 
         let response = invoker
             .call(request)
@@ -288,15 +261,6 @@
         let request = http::Request::builder()
             .body(body).unwrap();
 
-<<<<<<< HEAD
-        let mut conn = self
-            .builder
-            .clone()
-            .unwrap()
-            .build(invocation.get_target_service_unique_name())
-            .unwrap();
-=======
->>>>>>> 9cf38920
 
 
         // let mut conn = Connection::new().with_host(http_uri);
@@ -356,17 +320,8 @@
         let mut invoker = self.mk.new_service(invocation);
 
 
-<<<<<<< HEAD
-        let mut conn = self
-            .builder
-            .clone()
-            .unwrap()
-            .build(invocation.get_target_service_unique_name())
-            .unwrap();
-=======
         let request = http::Request::builder()
             .body(body).unwrap();
->>>>>>> 9cf38920
 
 
         let response = invoker
