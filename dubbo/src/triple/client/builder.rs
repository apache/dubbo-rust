/*
 * Licensed to the Apache Software Foundation (ASF) under one or more
 * contributor license agreements.  See the NOTICE file distributed with
 * this work for additional information regarding copyright ownership.
 * The ASF licenses this file to You under the Apache License, Version 2.0
 * (the "License"); you may not use this file except in compliance with
 * the License.  You may obtain a copy of the License at
 *
 *     http://www.apache.org/licenses/LICENSE-2.0
 *
 * Unless required by applicable law or agreed to in writing, software
 * distributed under the License is distributed on an "AS IS" BASIS,
 * WITHOUT WARRANTIES OR CONDITIONS OF ANY KIND, either express or implied.
 * See the License for the specific language governing permissions and
 * limitations under the License.
 */


use std::sync::Arc;

use crate::{
<<<<<<< HEAD
    cluster::{directory::StaticDirectory, Cluster, Directory, MockCluster, MockDirectory},
    codegen::{RegistryDirectory, TripleInvoker},
    protocol::BoxInvoker,
    utils::boxed_clone::BoxCloneService,
=======
    utils::boxed_clone::BoxCloneService, registry::n_registry::{RegistryComponent, StaticRegistry, ArcRegistry}, route::{NewRoutes, NewRoutesCache}, loadbalancer::NewLoadBalancer, cluster::{NewCluster, Cluster}, directory::NewCachedDirectory, svc::{ArcNewService, NewService, BoxedService}, StdError, codegen::RpcInvocation, BoxBody,
>>>>>>> 9cf38920
};

use aws_smithy_http::body::SdkBody;
use dubbo_base::Url;
use tower::ServiceBuilder;

pub type ClientBoxService =
    BoxCloneService<http::Request<SdkBody>, http::Response<crate::BoxBody>, crate::Error>;


pub type ServiceMK = Arc<NewCluster<NewLoadBalancer<NewRoutesCache<NewRoutes<NewCachedDirectory<ArcRegistry>>>>>>;

#[derive(Default)]
pub struct ClientBuilder {
    pub timeout: Option<u64>,
    pub connector: &'static str,
    registry: Option<ArcRegistry>,
    pub direct: bool,
    host: String,
}

impl ClientBuilder {
    pub fn new() -> ClientBuilder {
        ClientBuilder {
            timeout: None,
            connector: "",
            registry: None,
            direct: false,
            host: "".to_string(),
        }
    }

    pub fn from_static(host: &str) -> ClientBuilder {
        Self {
            timeout: None,
            connector: "",
            registry: Some(ArcRegistry::new(RegistryComponent::StaticRegistry(StaticRegistry::new(vec![Url::from_url(host).unwrap()])))),
            direct: true,
            host: host.to_string(),
        }
    }

    pub fn with_timeout(self, timeout: u64) -> Self {
        Self {
            timeout: Some(timeout),
            ..self
        }
    }

    pub fn with_registry(self, registry: RegistryComponent) -> Self {
        Self { 
            registry: Some(ArcRegistry::new(registry)), 
            ..self
        }
    }

    pub fn with_host(self, host: &'static str) -> Self {
        Self {
            registry: Some(ArcRegistry::new(RegistryComponent::StaticRegistry(StaticRegistry::new(vec![Url::from_url(host).unwrap()])))),
            ..self
        }
    }

    pub fn with_connector(self, connector: &'static str) -> Self {
        Self {
            connector,
            ..self
        }
    }

    pub fn with_direct(self, direct: bool) -> Self {
        Self { direct, ..self }
    }

<<<<<<< HEAD
    pub fn build(self, service_name: String) -> Option<BoxInvoker> {
        if self.direct {
            return Some(Box::new(TripleInvoker::new(
                Url::from_url(&self.host).unwrap(),
            )));
        }

        let cluster = MockCluster::default().join(Box::new(MockDirectory::new(service_name)));
=======
    pub fn build(mut self) -> ServiceMK {
  

        let registry = self.registry.take().expect("registry must not be empty");

        let mk_service = ServiceBuilder::new()
                .layer(NewCluster::layer())
                .layer(NewLoadBalancer::layer())
                .layer(NewRoutesCache::layer())
                .layer(NewCachedDirectory::layer())
                .service(registry);
>>>>>>> 9cf38920

        Arc::new(mk_service)
    }
}<|MERGE_RESOLUTION|>--- conflicted
+++ resolved
@@ -19,14 +19,7 @@
 use std::sync::Arc;
 
 use crate::{
-<<<<<<< HEAD
-    cluster::{directory::StaticDirectory, Cluster, Directory, MockCluster, MockDirectory},
-    codegen::{RegistryDirectory, TripleInvoker},
-    protocol::BoxInvoker,
-    utils::boxed_clone::BoxCloneService,
-=======
     utils::boxed_clone::BoxCloneService, registry::n_registry::{RegistryComponent, StaticRegistry, ArcRegistry}, route::{NewRoutes, NewRoutesCache}, loadbalancer::NewLoadBalancer, cluster::{NewCluster, Cluster}, directory::NewCachedDirectory, svc::{ArcNewService, NewService, BoxedService}, StdError, codegen::RpcInvocation, BoxBody,
->>>>>>> 9cf38920
 };
 
 use aws_smithy_http::body::SdkBody;
@@ -101,16 +94,6 @@
         Self { direct, ..self }
     }
 
-<<<<<<< HEAD
-    pub fn build(self, service_name: String) -> Option<BoxInvoker> {
-        if self.direct {
-            return Some(Box::new(TripleInvoker::new(
-                Url::from_url(&self.host).unwrap(),
-            )));
-        }
-
-        let cluster = MockCluster::default().join(Box::new(MockDirectory::new(service_name)));
-=======
     pub fn build(mut self) -> ServiceMK {
   
 
@@ -122,7 +105,6 @@
                 .layer(NewRoutesCache::layer())
                 .layer(NewCachedDirectory::layer())
                 .service(registry);
->>>>>>> 9cf38920
 
         Arc::new(mk_service)
     }
