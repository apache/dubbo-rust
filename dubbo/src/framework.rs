--- conflicted
+++ resolved
@@ -60,7 +60,6 @@
         self
     }
 
-<<<<<<< HEAD
     pub fn add_registry(mut self, registry_key: &str, registry: BoxRegistry) -> Self {
         if self.registries.is_none() {
             self.registries = Some(Arc::new(Mutex::new(HashMap::new())));
@@ -110,66 +109,6 @@
                 self.protocols
                     .insert(service_config.protocol.clone(), vec![u]);
             }
-=======
-    pub fn init(&mut self) {
-        let conf = self.config.get_or_insert_with(get_global_config);
-        tracing::debug!("global conf: {:?}", conf);
-
-        for (name, url) in conf.registries.iter() {
-            self.registries.insert(
-                name.clone(),
-                Url::from_url(url).expect(&format!("url: {url} parse failed.")),
-            );
-        }
-
-        for (service_name, service_config) in conf.provider.services.iter() {
-            let protocol_url = match service_config
-                .protocol_configs
-                .get(&service_config.protocol)
-            {
-                Some(protocol_url) => protocol_url,
-                None => {
-                    let Some(protocol_url) = conf.protocols.get(&service_config.protocol) else {
-                                    tracing::warn!("protocol: {:?} not exists", service_config.protocol);
-                                    continue;
-                                };
-                    protocol_url
-                }
-            };
-            // let protocol_url = format!(
-            //     "{}/{}/{}",
-            //     &protocol_url.to_url(),
-            //     service_config.name,
-            //     service_name
-            // );
-            // service_names may be multiple
-            let protocol_url = protocol_url
-                .to_owned()
-                .add_param("service_names".to_string(), service_name.to_string());
-            let protocol_url = protocol_url.to_url();
-            tracing::info!("url: {}", protocol_url);
-
-            let protocol_url = Url::from_url(&protocol_url)
-                .expect(&format!("protocol url: {protocol_url} parse failed."));
-            self.protocols
-                .entry(service_config.name.clone())
-                .and_modify(|urls| urls.push(protocol_url.clone()))
-                .or_insert(vec![protocol_url]);
-
-            tracing::debug!(
-                "service name: {service_name}, service_config: {:?}",
-                service_config
-            );
-            let registry = &service_config.registry;
-            let reg_url = self
-                .registries
-                .get(registry)
-                .expect(&format!("can't find the registry: {registry}"));
-            self.service_registry
-                .entry(service_config.name.clone())
-                .and_modify(|urls| urls.push(reg_url.to_owned()))
-                .or_insert(vec![reg_url.to_owned()]);
->>>>>>> d0e21c17
         }
         Ok(())
     }
