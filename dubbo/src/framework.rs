/*
 * Licensed to the Apache Software Foundation (ASF) under one or more
 * contributor license agreements.  See the NOTICE file distributed with
 * this work for additional information regarding copyright ownership.
 * The ASF licenses this file to You under the Apache License, Version 2.0
 * (the "License"); you may not use this file except in compliance with
 * the License.  You may obtain a copy of the License at
 *
 *     http://www.apache.org/licenses/LICENSE-2.0
 *
 * Unless required by applicable law or agreed to in writing, software
 * distributed under the License is distributed on an "AS IS" BASIS,
 * WITHOUT WARRANTIES OR CONDITIONS OF ANY KIND, either express or implied.
 * See the License for the specific language governing permissions and
 * limitations under the License.
 */

<<<<<<< HEAD
use std::collections::HashMap;
use std::error::Error;
use std::pin::Pin;
use std::sync::{Arc, Mutex};

use futures::future;
use futures::Future;
use tracing::{debug, info};

use dubbo_config::protocol::ProtocolRetrieve;
use dubbo_config::{get_global_config, RootConfig};

use crate::common::url::Url;
use crate::protocol::{BoxExporter, Protocol};
use crate::registry::protocol::RegistryProtocol;
use crate::registry::types::{Registries, RegistriesOperation};
use crate::registry::{BoxRegistry, Registry};
=======
use std::{collections::HashMap, pin::Pin};

use futures::{future, Future};

use crate::{
    common::url::Url,
    protocol::{BoxExporter, Protocol},
    registry::protocol::RegistryProtocol,
};
use dubbo_config::{get_global_config, RootConfig};
>>>>>>> 3609347f

// Invoker是否可以基于hyper写一个通用的

#[derive(Default)]
pub struct Dubbo {
    // cached protocols, key of map means protocol name eg. dubbo, triple, grpc
    protocols: HashMap<String, Vec<Url>>,
    registries: Option<Registries>,
    service_registry: HashMap<String, Vec<Url>>, // registry: Urls
    config: Option<&'static RootConfig>,
}

impl Dubbo {
    pub fn new() -> Dubbo {
        tracing_subscriber::fmt::init();
        Self {
            protocols: HashMap::new(),
            registries: None,
            service_registry: HashMap::new(),
            config: None,
        }
    }

    pub fn with_config(mut self, config: RootConfig) -> Self {
        self.config = Some(config.leak());
        self
    }

    pub fn add_registry(mut self, registry_key: &str, registry: BoxRegistry) -> Self {
        if self.registries.is_none() {
            self.registries = Some(Arc::new(Mutex::new(HashMap::new())));
        }
        self.registries
            .as_ref()
            .unwrap()
            .insert(registry_key.to_string(), Arc::new(Mutex::new(registry)));
        self
    }

    pub fn init(&mut self) -> Result<(), Box<dyn Error>> {
        if self.config.is_none() {
            self.config = Some(get_global_config())
        }

        let root_config = self.config.as_ref().unwrap();
        debug!("global conf: {:?}", root_config);
        // env::set_var("ZOOKEEPER_SERVERS",root_config);
        for (_, service_config) in root_config.provider.services.iter() {
            info!("init service name: {}", service_config.interface);
            let url = if root_config
                .protocols
                .contains_key(service_config.protocol.as_str())
            {
                let protocol = root_config
                    .protocols
                    .get_protocol_or_default(service_config.protocol.as_str());
                let protocol_url =
                    format!("{}/{}", protocol.to_url(), service_config.interface.clone(),);
                info!("protocol_url: {:?}", protocol_url);
                Url::from_url(&protocol_url)
            } else {
                return Err(format!("protocol {:?} not exists", service_config.protocol).into());
            };
            info!("url: {:?}", url);
            if url.is_none() {
                continue;
            }
            let u = url.unwrap();
            if self.protocols.get(&service_config.protocol).is_some() {
                self.protocols
                    .get_mut(&service_config.protocol)
                    .unwrap()
                    .push(u);
            } else {
                self.protocols
                    .insert(service_config.protocol.clone(), vec![u]);
            }
        }
        Ok(())
    }

    pub async fn start(&mut self) {
        self.init().unwrap();
        info!("starting...");
        // TODO: server registry
        let mem_reg = Box::new(
            RegistryProtocol::new()
                .with_registries(self.registries.as_ref().unwrap().clone())
                .with_services(self.service_registry.clone()),
        );
        let mut async_vec: Vec<Pin<Box<dyn Future<Output = BoxExporter> + Send>>> = Vec::new();
        for (name, items) in self.protocols.iter() {
            for url in items.iter() {
                info!("protocol: {:?}, service url: {:?}", name, url);
                let exporter = mem_reg.clone().export(url.to_owned());
                async_vec.push(exporter);
                //TODO multiple registry
                if self.registries.is_some() {
                    self.registries
                        .as_ref()
                        .unwrap()
                        .default_registry()
                        .register(url.clone())
                        .unwrap();
                }
            }
        }

        let _res = future::join_all(async_vec).await;
    }
}

impl Drop for Dubbo {
    fn drop(&mut self) {
        unsafe {
            if let Some(config) = self.config.take() {
                let _ = Box::from_raw(config as *const RootConfig as *mut RootConfig);
            }
        }
    }
}<|MERGE_RESOLUTION|>--- conflicted
+++ resolved
@@ -15,42 +15,21 @@
  * limitations under the License.
  */
 
-<<<<<<< HEAD
 use std::collections::HashMap;
-use std::error::Error;
 use std::pin::Pin;
-use std::sync::{Arc, Mutex};
 
 use futures::future;
 use futures::Future;
-use tracing::{debug, info};
-
-use dubbo_config::protocol::ProtocolRetrieve;
-use dubbo_config::{get_global_config, RootConfig};
 
 use crate::common::url::Url;
 use crate::protocol::{BoxExporter, Protocol};
 use crate::registry::protocol::RegistryProtocol;
-use crate::registry::types::{Registries, RegistriesOperation};
-use crate::registry::{BoxRegistry, Registry};
-=======
-use std::{collections::HashMap, pin::Pin};
-
-use futures::{future, Future};
-
-use crate::{
-    common::url::Url,
-    protocol::{BoxExporter, Protocol},
-    registry::protocol::RegistryProtocol,
-};
 use dubbo_config::{get_global_config, RootConfig};
->>>>>>> 3609347f
 
 // Invoker是否可以基于hyper写一个通用的
 
 #[derive(Default)]
 pub struct Dubbo {
-    // cached protocols, key of map means protocol name eg. dubbo, triple, grpc
     protocols: HashMap<String, Vec<Url>>,
     registries: Option<Registries>,
     service_registry: HashMap<String, Vec<Url>>, // registry: Urls
