--- conflicted
+++ resolved
@@ -19,20 +19,7 @@
 use http::Request;
 use tower_service::Service;
 
-<<<<<<< HEAD
-use crate::{
-    cluster::router::{
-        manager::router_manager::get_global_router_manager, router_chain::RouterChain,
-    },
-    codegen::RpcInvocation,
-    invocation::Invocation,
-    protocol::{triple::triple_invoker::TripleInvoker, BoxInvoker, Invoker},
-    triple::client::replay::ClonedBody,
-    StdError,
-};
-=======
 use crate::{codegen::RpcInvocation, StdError, svc::NewService, param::Param};
->>>>>>> 9cf38920
 
 use self::{failover::Failover, clone_body::CloneBody};
  
@@ -40,116 +27,14 @@
 mod clone_invoker;
 mod failover;
 
-<<<<<<< HEAD
-pub trait Directory: Debug {
-    fn list(&self, inv: Arc<RpcInvocation>) -> Vec<BoxInvoker>;
-=======
 pub struct NewCluster<N> {
     inner: N, // new loadbalancer service
->>>>>>> 9cf38920
 }
 
 pub struct Cluster<S> {
     inner: S // failover service
 }
 
-<<<<<<< HEAD
-impl FailoverCluster {
-    pub fn new(dir: BoxDirectory) -> FailoverCluster {
-        Self {
-            dir: Arc::new(dir),
-            caches: ReadyCache::default(),
-        }
-    }
-}
-
-#[derive(Error, Debug)]
-#[error("no available service for {0}")]
-pub struct NoAvailableServiceErr(String);
-
-#[derive(Error, Debug)]
-#[error("invalid service name {0}")]
-pub struct InvalidServiceNameErr(String);
-
-impl FailoverCluster {
-    async fn invoke(
-        req: http::Request<ClonedBody>,
-        mut invoker: BoxInvoker,
-    ) -> Result<http::Response<crate::BoxBody>, (StdError, http::Request<ClonedBody>)> {
-        let clone_request = FailoverCluster::clone_request(&req);
-        let invoker = invoker
-            .ready()
-            .await
-            .map_err(|e| (e, FailoverCluster::clone_request(&req)))?;
-        let ret = invoker.call(req).await.map_err(|e| (e, clone_request))?;
-
-        Ok(ret)
-    }
-
-    fn clone_request(req: &http::Request<ClonedBody>) -> http::Request<ClonedBody> {
-        let mut clone = http::Request::new(req.body().clone());
-        *clone.method_mut() = req.method().clone();
-        *clone.uri_mut() = req.uri().clone();
-        *clone.headers_mut() = req.headers().clone();
-        *clone.version_mut() = req.version();
-
-        if let Some(inv) = req.extensions().get::<RpcInvocation>().cloned() {
-            clone.extensions_mut().insert(inv);
-        }
-
-        clone
-    }
-}
-
-impl Service<http::Request<ClonedBody>> for FailoverCluster {
-    type Response = http::Response<crate::BoxBody>;
-
-    type Error = crate::Error;
-
-    type Future = crate::BoxFuture<Self::Response, Self::Error>;
-
-    fn poll_ready(
-        &mut self,
-        cx: &mut std::task::Context<'_>,
-    ) -> std::task::Poll<Result<(), Self::Error>> {
-        self.caches.poll_pending(cx).map_err(|e| e.into())
-    }
-
-    fn call(&mut self, req: http::Request<ClonedBody>) -> Self::Future {
-        let inv = req.extensions().get::<RpcInvocation>();
-        if inv.is_none() {
-            return Box::pin(async move {
-                return Err(
-                    InvalidServiceNameErr("service name must not be null".to_owned()).into(),
-                );
-            });
-        }
-
-        let inv = inv.unwrap();
-        let service_name = inv.get_target_service_unique_name();
-
-        let invokers = self.dir.list(Arc::new(inv.clone()));
-
-        Box::pin(async move {
-            let mut current_req = req;
-            let mut last_err = None;
-
-            let is_empty = invokers.is_empty();
-            if is_empty {
-                return Err(NoAvailableServiceErr(service_name).into());
-            }
-
-            for invoker in invokers {
-                match FailoverCluster::invoke(current_req, invoker).await {
-                    Ok(resp) => return Ok(resp),
-                    Err((e, cloned_request)) => {
-                        current_req = cloned_request;
-                        last_err = Some(e);
-                    }
-                }
-            }
-=======
->>>>>>> 9cf38920
 
 impl<N> NewCluster<N> {
  
@@ -160,158 +45,6 @@
             }
         })
     }
-<<<<<<< HEAD
-}
-
-impl Invoker<http::Request<ClonedBody>> for FailoverCluster {
-    fn get_url(&self) -> dubbo_base::Url {
-        Url::from_url("triple://127.0.0.1:8888/helloworld.Greeter").unwrap()
-    }
-}
-
-#[derive(Debug, Default)]
-pub struct MockDirectory {
-    router_chain: RouterChain,
-}
-
-impl MockDirectory {
-    pub fn new(service_name: String) -> MockDirectory {
-        let router_chain = get_global_router_manager()
-            .read()
-            .unwrap()
-            .get_router_chain(service_name);
-        Self { router_chain }
-    }
-}
-
-impl Directory for MockDirectory {
-    fn list(&self, inv: Arc<RpcInvocation>) -> Vec<BoxInvoker> {
-        let u = Url::from_url("triple://127.0.0.1:8888/helloworld.Greeter").unwrap();
-        let mut urls = vec![u];
-        // tracing::info!("MockDirectory: {}", meta);
-        urls = self.router_chain.route(urls, inv);
-        let mut result = Vec::new();
-        for url in urls {
-            result.push(Box::new(TripleInvoker::new(url)) as BoxInvoker);
-        }
-        result
-    }
-}
-
-#[cfg(test)]
-pub mod tests {
-    use std::{sync::Arc, task::Poll};
-
-    use bytes::{Buf, BufMut, BytesMut};
-    use dubbo_base::Url;
-    use futures_util::future::poll_fn;
-    use http::StatusCode;
-    use http_body::Body;
-    use thiserror::Error;
-    use tower::ServiceExt;
-    use tower_service::Service;
-
-    use crate::{
-        boxed,
-        cluster::FailoverCluster,
-        codegen::{Invoker, RpcInvocation},
-        empty_body,
-        invocation::Invocation,
-        triple::client::replay::ClonedBody,
-    };
-
-    use super::Directory;
-
-    #[derive(Error, Debug)]
-    #[error("{0}")]
-    struct NoResponseErr(String);
-
-    #[derive(Debug)]
-    struct MockDirectory;
-
-    impl Directory for MockDirectory {
-        fn list(&self, inv: Arc<RpcInvocation>) -> Vec<crate::protocol::BoxInvoker> {
-            println!(
-                "get invoker list for {}",
-                inv.get_target_service_unique_name()
-            );
-
-            vec![
-                Box::new(MockInvoker(1)),
-                Box::new(MockInvoker(2)),
-                Box::new(MockInvoker(3)),
-                Box::new(MockInvoker(4)),
-                Box::new(MockInvoker(5)),
-            ]
-        }
-    }
-
-    #[derive(Debug)]
-    struct MockInvoker(u8);
-
-    impl Invoker<http::Request<ClonedBody>> for MockInvoker {
-        fn get_url(&self) -> dubbo_base::Url {
-            let str = format!(
-                "triple://127.0.0.1:8888/failover_cluster_service/{}",
-                self.0
-            );
-            Url::from_url(str.as_str()).unwrap()
-        }
-    }
-
-    impl Service<http::Request<ClonedBody>> for MockInvoker {
-        type Response = http::Response<crate::BoxBody>;
-
-        type Error = crate::Error;
-
-        type Future = crate::BoxFuture<http::Response<crate::BoxBody>, crate::Error>;
-
-        fn poll_ready(
-            &mut self,
-            cx: &mut std::task::Context<'_>,
-        ) -> std::task::Poll<Result<(), Self::Error>> {
-            Poll::Ready(Ok(()))
-        }
-
-        fn call(&mut self, req: http::Request<ClonedBody>) -> Self::Future {
-            let inv = req.extensions().get::<RpcInvocation>();
-            if inv.is_none() {
-                return Box::pin(async move {
-                    let response = http::Response::builder()
-                        .status(StatusCode::OK)
-                        .body(empty_body())
-                        .unwrap();
-
-                    return Ok(response);
-                });
-            }
-
-            let inv = inv.unwrap();
-            let method_name = inv.get_method_name();
-            if method_name.eq("invoker_request") {
-                return Box::pin(async move {
-                    let response = http::Response::builder()
-                        .status(StatusCode::OK)
-                        .body(boxed("invoker response".to_owned()))
-                        .unwrap();
-
-                    return Ok(response);
-                });
-            }
-
-            let self_index = self.0;
-            if method_name.eq("failover_request") {
-                return Box::pin(async move {
-                    let body = req.into_body();
-                    let mut pin_body = Box::pin(body);
-                    let ret = poll_fn(|cx| pin_body.as_mut().poll_data(cx)).await;
-
-                    if ret.is_none() {
-                        #[derive(Error, Debug)]
-                        #[error("{0}")]
-                        struct BodyIsNoneErr(&'static str);
-=======
->>>>>>> 9cf38920
 
 } 
 
