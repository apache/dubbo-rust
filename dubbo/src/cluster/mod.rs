--- conflicted
+++ resolved
@@ -15,11 +15,6 @@
  * limitations under the License.
  */
 
-<<<<<<< HEAD
-pub mod directory;
-pub mod loadbalance;
-pub mod support;
-=======
 use std::{sync::Arc, task::Poll};
 
 use aws_smithy_http::body::SdkBody;
@@ -32,6 +27,8 @@
 };
 
 pub mod directory;
+pub mod loadbalance;
+pub mod support;
 
 pub trait Directory {
     fn list(&self, meta: String) -> Vec<BoxInvoker>;
@@ -104,5 +101,4 @@
     fn is_empty(&self) -> bool {
         false
     }
-}
->>>>>>> 2445333a
+}