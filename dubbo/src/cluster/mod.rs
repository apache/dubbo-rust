/*
 * Licensed to the Apache Software Foundation (ASF) under one or more
 * contributor license agreements.  See the NOTICE file distributed with
 * this work for additional information regarding copyright ownership.
 * The ASF licenses this file to You under the Apache License, Version 2.0
 * (the "License"); you may not use this file except in compliance with
 * the License.  You may obtain a copy of the License at
 *
 *     http://www.apache.org/licenses/LICENSE-2.0
 *
 * Unless required by applicable law or agreed to in writing, software
 * distributed under the License is distributed on an "AS IS" BASIS,
 * WITHOUT WARRANTIES OR CONDITIONS OF ANY KIND, either express or implied.
 * See the License for the specific language governing permissions and
 * limitations under the License.
 */

use std::{fmt::Debug, sync::Arc};

use dubbo_base::Url;
use thiserror::Error;
use tower::{ready_cache::ReadyCache, ServiceExt};
use tower_service::Service;

use crate::{
    codegen::RpcInvocation,
    invocation::Invocation,
    protocol::{triple::triple_invoker::TripleInvoker, BoxInvoker, Invoker},
    triple::client::replay::ClonedBody,
    StdError,
};

pub mod directory;
pub mod loadbalance;
pub mod router;

pub trait Directory: Debug {
    fn list(&self, service_name: String) -> Vec<BoxInvoker>;
}

type BoxDirectory = Box<dyn Directory + Send + Sync>;

pub trait Cluster {
    fn join(&self, dir: BoxDirectory) -> BoxInvoker;
}

#[derive(Debug, Default)]
pub struct MockCluster {}

impl Cluster for MockCluster {
    fn join(&self, dir: BoxDirectory) -> BoxInvoker {
        Box::new(FailoverCluster::new(dir))
    }
}

// 在Cluster上进行缓存Service
#[derive(Debug)]
pub struct FailoverCluster {
    dir: Arc<BoxDirectory>,
    caches: ReadyCache<usize, BoxInvoker, http::Request<ClonedBody>>,
}

impl FailoverCluster {
    pub fn new(dir: BoxDirectory) -> FailoverCluster {
        Self {
            dir: Arc::new(dir),
            caches: ReadyCache::default(),
        }
    }
}

#[derive(Error, Debug)]
#[error("no available service for {0}")]
pub struct NoAvailableServiceErr(String);

#[derive(Error, Debug)]
#[error("invalid service name {0}")]
pub struct InvalidServiceNameErr(String);

impl FailoverCluster {
    async fn invoke(
        req: http::Request<ClonedBody>,
        mut invoker: BoxInvoker,
    ) -> Result<http::Response<crate::BoxBody>, (StdError, http::Request<ClonedBody>)> {
        let clone_request = FailoverCluster::clone_request(&req);
        let invoker = invoker
            .ready()
            .await
            .map_err(|e| (e, FailoverCluster::clone_request(&req)))?;
        let ret = invoker.call(req).await.map_err(|e| (e, clone_request))?;

        Ok(ret)
    }

    fn clone_request(req: &http::Request<ClonedBody>) -> http::Request<ClonedBody> {
        let mut clone = http::Request::new(req.body().clone());
        *clone.method_mut() = req.method().clone();
        *clone.uri_mut() = req.uri().clone();
        *clone.headers_mut() = req.headers().clone();
        *clone.version_mut() = req.version();

        if let Some(inv) = req.extensions().get::<RpcInvocation>().cloned() {
            clone.extensions_mut().insert(inv);
        }

        clone
    }
}

impl Service<http::Request<ClonedBody>> for FailoverCluster {
    type Response = http::Response<crate::BoxBody>;

    type Error = crate::Error;

    type Future = crate::BoxFuture<Self::Response, Self::Error>;

    fn poll_ready(
        &mut self,
        cx: &mut std::task::Context<'_>,
    ) -> std::task::Poll<Result<(), Self::Error>> {
        self.caches.poll_pending(cx).map_err(|e| e.into())
    }

    fn call(&mut self, req: http::Request<ClonedBody>) -> Self::Future {
        let inv = req.extensions().get::<RpcInvocation>();
        if inv.is_none() {
            return Box::pin(async move {
                return Err(
                    InvalidServiceNameErr("service name must not be null".to_owned()).into(),
                );
            });
        }

        let inv = inv.unwrap();
        let service_name = inv.get_target_service_unique_name();

        let invokers = self.dir.list(service_name.clone());

        Box::pin(async move {
            let mut current_req = req;
            let mut last_err = None;

            let is_empty = invokers.is_empty();
            if is_empty {
                return Err(NoAvailableServiceErr(service_name).into());
            }

            for invoker in invokers {
                match FailoverCluster::invoke(current_req, invoker).await {
                    Ok(resp) => return Ok(resp),
                    Err((e, cloned_request)) => {
                        current_req = cloned_request;
                        last_err = Some(e);
                    }
                }
            }

            if last_err.is_none() {
                return Err(NoAvailableServiceErr(service_name).into());
            }

            return Err(last_err.unwrap());
        })
    }
}

impl Invoker<http::Request<ClonedBody>> for FailoverCluster {
    fn get_url(&self) -> dubbo_base::Url {
        Url::from_url("triple://127.0.0.1:8888/helloworld.Greeter").unwrap()
    }
}

#[derive(Debug, Default)]
pub struct MockDirectory {
    // router_chain: RouterChain,
}

impl MockDirectory {
    pub fn new() -> MockDirectory {
        // let router_chain = get_global_router_manager().read().unwrap().get_router_chain(invocation);
        Self {
            // router_chain
        }
    }
}

impl Directory for MockDirectory {
    fn list(&self, service_name: String) -> Vec<BoxInvoker> {
        // tracing::info!("MockDirectory: {}", meta);
        let u = Url::from_url("triple://127.0.0.1:8888/helloworld.Greeter").unwrap();
        vec![Box::new(TripleInvoker::new(u))]
        // self.router_chain.route(u, invo);
    }
<<<<<<< HEAD
}

// #[derive(Debug, Default)]
// pub struct RouterChain {
//     router: HashMap<String, BoxRouter>,
//     invokers: Arc<Vec<BoxInvoker>>,
// }

// impl RouterChain {
//     pub fn route(&mut self, url: Url, invo: Arc<RpcInvocation>) -> Arc<Vec<BoxInvoker>> {
//         let r = self.router.get("mock").unwrap();
//         r.route(self.invokers.clone(), url, invo)
//     }
// }

// pub trait Router: Debug {
//     fn route(
//         &self,
//         invokers: Arc<Vec<BoxInvoker>>,
//         url: Url,
//         invo: Arc<RpcInvocation>,
//     ) -> Arc<Vec<BoxInvoker>>;
// }

// pub type BoxRouter = Box<dyn Router + Sync + Send>;

#[cfg(test)]
pub mod tests {
    use std::task::Poll;

    use bytes::{Buf, BufMut, BytesMut};
    use dubbo_base::Url;
    use futures_util::future::poll_fn;
    use http::StatusCode;
    use http_body::Body;
    use thiserror::Error;
    use tower::ServiceExt;
    use tower_service::Service;

    use crate::{
        boxed,
        cluster::FailoverCluster,
        codegen::{Invoker, RpcInvocation},
        empty_body,
        invocation::Invocation,
        triple::client::replay::ClonedBody,
    };

    use super::Directory;

    #[derive(Error, Debug)]
    #[error("{0}")]
    struct NoResponseErr(String);

    #[derive(Debug)]
    struct MockDirectory;

    impl Directory for MockDirectory {
        fn list(&self, service_name: String) -> Vec<crate::protocol::BoxInvoker> {
            println!("get invoker list for {}", service_name);

            vec![
                Box::new(MockInvoker(1)),
                Box::new(MockInvoker(2)),
                Box::new(MockInvoker(3)),
                Box::new(MockInvoker(4)),
                Box::new(MockInvoker(5)),
            ]
        }
    }

    #[derive(Debug)]
    struct MockInvoker(u8);

    impl Invoker<http::Request<ClonedBody>> for MockInvoker {
        fn get_url(&self) -> dubbo_base::Url {
            let str = format!(
                "triple://127.0.0.1:8888/failover_cluster_service/{}",
                self.0
            );
            Url::from_url(str.as_str()).unwrap()
        }
    }

    impl Service<http::Request<ClonedBody>> for MockInvoker {
        type Response = http::Response<crate::BoxBody>;

        type Error = crate::Error;

        type Future = crate::BoxFuture<http::Response<crate::BoxBody>, crate::Error>;

        fn poll_ready(
            &mut self,
            cx: &mut std::task::Context<'_>,
        ) -> std::task::Poll<Result<(), Self::Error>> {
            Poll::Ready(Ok(()))
        }

        fn call(&mut self, req: http::Request<ClonedBody>) -> Self::Future {
            let inv = req.extensions().get::<RpcInvocation>();
            if inv.is_none() {
                return Box::pin(async move {
                    let response = http::Response::builder()
                        .status(StatusCode::OK)
                        .body(empty_body())
                        .unwrap();

                    return Ok(response);
                });
            }

            let inv = inv.unwrap();
            let method_name = inv.get_method_name();
            if method_name.eq("invoker_request") {
                return Box::pin(async move {
                    let response = http::Response::builder()
                        .status(StatusCode::OK)
                        .body(boxed("invoker response".to_owned()))
                        .unwrap();

                    return Ok(response);
                });
            }

            let self_index = self.0;
            if method_name.eq("failover_request") {
                return Box::pin(async move {
                    let body = req.into_body();
                    let mut pin_body = Box::pin(body);
                    let ret = poll_fn(|cx| pin_body.as_mut().poll_data(cx)).await;

                    if ret.is_none() {
                        #[derive(Error, Debug)]
                        #[error("{0}")]
                        struct BodyIsNoneErr(&'static str);

                        return Err(BodyIsNoneErr("body must not be null").into());
                    }

                    let ret = ret.unwrap();

                    if ret.is_err() {
                        #[derive(Error, Debug)]
                        #[error("{0}")]
                        struct BodyIsErr(&'static str);
                        return Err(BodyIsErr("body must be ok").into());
                    }

                    let mut ret = ret.unwrap();

                    let index = ret.get_u8();

                    if index == self_index {
                        let ret_msg = format!("failover cluster index: {} was invoked", self_index);
                        let response = http::Response::builder()
                            .status(StatusCode::OK)
                            .body(boxed(ret_msg))
                            .unwrap();

                        return Ok(response);
                    }

                    #[derive(Error, Debug)]
                    #[error("{0}")]
                    struct NotTargetInvoker(String);

                    let ret_msg = format!(
                        "failover cluster index: {} was invoked, but is not target invoker {}",
                        self_index, index
                    );

                    println!("{}", ret_msg);
                    return Err(NotTargetInvoker(ret_msg).into());
                });
            }

            return Box::pin(async move { return Err(NoResponseErr(method_name).into()) });
        }
    }

    #[tokio::test]
    async fn test_failover_cluster() {
        let mut cluster = FailoverCluster::new(Box::new(MockDirectory));
        let cluster = cluster.ready().await;
        assert!(cluster.is_ok());

        let cluster = cluster.unwrap();

        let empty_stream = futures::stream::empty();
        let cloned_body = ClonedBody::new(empty_stream);

        let rpc_inv = RpcInvocation::default()
            .with_service_unique_name("failover_cluster_service".to_owned())
            .with_method_name("invoker_request".to_owned());

        let req = http::Request::builder()
            .extension(rpc_inv)
            .body(cloned_body)
            .unwrap();

        let ret = cluster.call(req).await;
        assert!(ret.is_ok());

        let ret = ret.unwrap();

        assert_eq!(ret.status(), StatusCode::OK);

        let body = ret.into_body();

        let mut pin = Box::pin(body);
        let data = poll_fn(|cx| pin.as_mut().poll_data(cx)).await;
        assert!(data.is_some());
        let data = data.unwrap();
        assert!(data.is_ok());
        let data = data.unwrap();

        assert_eq!(
            String::from_utf8(data.to_vec()).unwrap(),
            "invoker response"
        )
    }

    #[tokio::test]
    async fn test_failover_request() {
        let mut cluster = FailoverCluster::new(Box::new(MockDirectory));
        let cluster = cluster.ready().await;
        assert!(cluster.is_ok());

        let cluster = cluster.unwrap();

        let once_stream = futures::stream::once(async {
            let mut mut_bytes = BytesMut::default();
            mut_bytes.put_u8(5);
            return Ok(mut_bytes.freeze());
        });
        let cloned_body = ClonedBody::new(once_stream);

        let rpc_inv = RpcInvocation::default()
            .with_service_unique_name("failover_cluster_service".to_owned())
            .with_method_name("failover_request".to_owned());

        let req = http::Request::builder()
            .extension(rpc_inv)
            .body(cloned_body)
            .unwrap();

        let ret = cluster.call(req).await;
        assert!(ret.is_ok());

        let ret = ret.unwrap();

        assert_eq!(ret.status(), StatusCode::OK);

        let body = ret.into_body();

        let mut pin = Box::pin(body);
        let data = poll_fn(|cx| pin.as_mut().poll_data(cx)).await;
        assert!(data.is_some());
        let data = data.unwrap();
        assert!(data.is_ok());
        let data = data.unwrap();

        let resp_str = String::from_utf8(data.to_vec()).unwrap();
        println!("{}", resp_str);
        assert_eq!(resp_str, "failover cluster index: 5 was invoked")
    }
=======
>>>>>>> c07b96d4
}<|MERGE_RESOLUTION|>--- conflicted
+++ resolved
@@ -191,8 +191,8 @@
         vec![Box::new(TripleInvoker::new(u))]
         // self.router_chain.route(u, invo);
     }
-<<<<<<< HEAD
-}
+}
+
 
 // #[derive(Debug, Default)]
 // pub struct RouterChain {
@@ -458,6 +458,4 @@
         println!("{}", resp_str);
         assert_eq!(resp_str, "failover cluster index: 5 was invoked")
     }
-=======
->>>>>>> c07b96d4
 }