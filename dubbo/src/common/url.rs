/*
 * Licensed to the Apache Software Foundation (ASF) under one or more
 * contributor license agreements.  See the NOTICE file distributed with
 * this work for additional information regarding copyright ownership.
 * The ASF licenses this file to You under the Apache License, Version 2.0
 * (the "License"); you may not use this file except in compliance with
 * the License.  You may obtain a copy of the License at
 *
 *     http://www.apache.org/licenses/LICENSE-2.0
 *
 * Unless required by applicable law or agreed to in writing, software
 * distributed under the License is distributed on an "AS IS" BASIS,
 * WITHOUT WARRANTIES OR CONDITIONS OF ANY KIND, either express or implied.
 * See the License for the specific language governing permissions and
 * limitations under the License.
 */

use std::collections::HashMap;
use std::fmt::{Display, Formatter};

use crate::common::consts::{GROUP_KEY, INTERFACE_KEY, VERSION_KEY};
use http::Uri;

#[derive(Debug, Clone, Default, PartialEq)]
pub struct Url {
    pub raw_url_string: String,
    // value of scheme is different to protocol name, eg. triple -> tri://
    pub scheme: String,
    pub location: String,
    pub ip: String,
    pub port: String,
    // serviceKey format in dubbo java and go '{group}/{interfaceName}:{version}'
    pub service_key: String,
    // same to interfaceName
    pub service_name: String,
    pub params: HashMap<String, String>,
}

impl Url {
    pub fn new() -> Self {
        Default::default()
    }

    pub fn from_url(url: &str) -> Option<Self> {
        // url: tri://127.0.0.1:8888/helloworld.Greeter
        let uri = url
            .parse::<http::Uri>()
            .map_err(|err| {
                tracing::error!("fail to parse url({}), err: {:?}", url, err);
            })
            .unwrap();
<<<<<<< HEAD
        let query = uri.path_and_query().unwrap().query();
        let mut url_inst = Self {
            raw_url_string: url.to_string(),
            scheme: uri.scheme_str()?.to_string(),
            ip: uri.authority()?.host().to_string(),
            port: uri.authority()?.port()?.to_string(),
            location: uri.authority()?.to_string(),
            service_key: uri.path().trim_start_matches('/').to_string(),
            service_name: uri.path().trim_start_matches('/').to_string(),
            params: if let Some(..) = query {
                Url::decode(query.unwrap())
            } else {
                HashMap::new()
            },
        };
        url_inst.renew_raw_url_string();
        Some(url_inst)
=======
        let mut u = Self {
            uri: uri.to_string(),
            protocol: uri.scheme_str()?.to_string(),
            ip: uri.authority()?.host().to_string(),
            port: uri.authority()?.port()?.to_string(),
            location: uri.authority()?.to_string(),
            service_key: uri
                .path()
                .trim_start_matches('/')
                .split(',')
                .map(|x| x.to_string())
                .collect::<Vec<_>>(),
            params: HashMap::new(),
        };
        if uri.query().is_some() {
            u.decode(uri.query().unwrap().to_string());
            u.service_key = u
                .get_param("service_names".to_string())
                .unwrap()
                .split(',')
                .map(|x| x.to_string())
                .collect::<Vec<_>>();
        }

        Some(u)
>>>>>>> d0e21c17
    }

    pub fn get_service_key(&self) -> String {
        self.service_key.clone()
    }

    pub fn get_service_name(&self) -> String {
        self.service_name.clone()
    }

    pub fn get_param(&self, key: &str) -> Option<String> {
        self.params.get(key).cloned()
    }

    fn encode_param(&self) -> String {
        let mut params_vec: Vec<String> = Vec::new();
        for (k, v) in self.params.iter() {
            // let tmp = format!("{}={}", k, v);
            params_vec.push(format!("{}={}", k, v));
        }
        if params_vec.is_empty() {
            "".to_string()
        } else {
            format!("?{}", params_vec.join("&"))
        }
    }

    pub fn params_count(&self) -> usize {
        self.params.len()
    }

    fn decode(raw_query_string: &str) -> HashMap<String, String> {
        let mut params = HashMap::new();
        let p: Vec<String> = raw_query_string
            .split('&')
            .map(|v| v.trim().to_string())
            .collect();
        for v in p.iter() {
            let values: Vec<String> = v.split('=').map(|v| v.trim().to_string()).collect();
            if values.len() != 2 {
                continue;
            }
            params.insert(values[0].clone(), values[1].clone());
        }
        params
    }

    pub fn set_param(&mut self, key: &str, value: &str) {
        self.params.insert(key.to_string(), value.to_string());
        self.renew_raw_url_string();
    }

    pub fn raw_url_string(&self) -> String {
        self.raw_url_string.clone()
    }

    pub fn encoded_raw_url_string(&self) -> String {
        urlencoding::encode(self.raw_url_string.as_str()).to_string()
    }

    fn build_service_key(&self) -> String {
        format!(
            "{group}/{interfaceName}:{version}",
            group = self.get_param(GROUP_KEY).unwrap_or("default".to_string()),
            interfaceName = self.get_param(INTERFACE_KEY).unwrap_or("error".to_string()),
            version = self.get_param(VERSION_KEY).unwrap_or("1.0.0".to_string())
        )
    }

    fn renew_raw_url_string(&mut self) {
        self.raw_url_string = format!(
            "{}://{}:{}/{}{}",
            self.scheme,
            self.ip,
            self.port,
            self.service_name,
            self.encode_param()
        );
        self.service_key = self.build_service_key()
    }

    // short_url is used for tcp listening
    pub fn short_url(&self) -> String {
        format!("{}://{}:{}", self.scheme, self.ip, self.port)
    }
}

impl Display for Url {
    fn fmt(&self, f: &mut Formatter<'_>) -> std::fmt::Result {
        f.write_str(self.raw_url_string().as_str())
    }
}

impl Into<Uri> for Url {
    fn into(self) -> Uri {
        self.raw_url_string.parse::<Uri>().unwrap()
    }
}

impl From<&str> for Url {
    fn from(url: &str) -> Self {
        Url::from_url(url).unwrap()
    }
}

#[cfg(test)]
mod tests {
    use super::*;
    use crate::common::consts::{ANYHOST_KEY, VERSION_KEY};

    #[test]
    fn test_from_url() {
        let mut u1 = Url::from_url("tri://127.0.0.1:20000/com.ikurento.user.UserProvider?anyhost=true&\
        application=BDTService&category=providers&default.timeout=10000&dubbo=dubbo-provider-golang-1.0.0&\
        environment=dev&interface=com.ikurento.user.UserProvider&ip=192.168.56.1&methods=GetUser%2C&\
        module=dubbogo+user-info+server&org=ikurento.com&owner=ZX&pid=1447&revision=0.0.1&\
        side=provider&timeout=3000&timestamp=1556509797245&version=1.0.0&application=test");
        assert_eq!(
            u1.as_ref().unwrap().service_key,
            "default/com.ikurento.user.UserProvider:1.0.0"
        );
        assert_eq!(
            u1.as_ref()
                .unwrap()
                .get_param(ANYHOST_KEY)
                .unwrap()
                .as_str(),
            "true"
        );
        assert_eq!(
            u1.as_ref()
                .unwrap()
                .get_param("default.timeout")
                .unwrap()
                .as_str(),
            "10000"
        );
        assert_eq!(u1.as_ref().unwrap().scheme, "tri");
        assert_eq!(u1.as_ref().unwrap().ip, "127.0.0.1");
        assert_eq!(u1.as_ref().unwrap().port, "20000");
        assert_eq!(u1.as_ref().unwrap().params_count(), 18);
        u1.as_mut().unwrap().set_param("key1", "value1");
        assert_eq!(
            u1.as_ref().unwrap().get_param("key1").unwrap().as_str(),
            "value1"
        );
        assert_eq!(
            u1.as_ref()
                .unwrap()
                .get_param(VERSION_KEY)
                .unwrap()
                .as_str(),
            "1.0.0"
        );
    }

    #[test]
    fn test2() {
        let url: Url = "tri://0.0.0.0:8888/org.apache.dubbo.sample.tri.Greeter".into();
        assert_eq!(
            url.raw_url_string(),
            "tri://0.0.0.0:8888/org.apache.dubbo.sample.tri.Greeter"
        )
    }
}<|MERGE_RESOLUTION|>--- conflicted
+++ resolved
@@ -42,14 +42,13 @@
     }
 
     pub fn from_url(url: &str) -> Option<Self> {
-        // url: tri://127.0.0.1:8888/helloworld.Greeter
+        // url: triple://127.0.0.1:8888/helloworld.Greeter
         let uri = url
             .parse::<http::Uri>()
             .map_err(|err| {
                 tracing::error!("fail to parse url({}), err: {:?}", url, err);
             })
             .unwrap();
-<<<<<<< HEAD
         let query = uri.path_and_query().unwrap().query();
         let mut url_inst = Self {
             raw_url_string: url.to_string(),
@@ -67,33 +66,6 @@
         };
         url_inst.renew_raw_url_string();
         Some(url_inst)
-=======
-        let mut u = Self {
-            uri: uri.to_string(),
-            protocol: uri.scheme_str()?.to_string(),
-            ip: uri.authority()?.host().to_string(),
-            port: uri.authority()?.port()?.to_string(),
-            location: uri.authority()?.to_string(),
-            service_key: uri
-                .path()
-                .trim_start_matches('/')
-                .split(',')
-                .map(|x| x.to_string())
-                .collect::<Vec<_>>(),
-            params: HashMap::new(),
-        };
-        if uri.query().is_some() {
-            u.decode(uri.query().unwrap().to_string());
-            u.service_key = u
-                .get_param("service_names".to_string())
-                .unwrap()
-                .split(',')
-                .map(|x| x.to_string())
-                .collect::<Vec<_>>();
-        }
-
-        Some(u)
->>>>>>> d0e21c17
     }
 
     pub fn get_service_key(&self) -> String {
