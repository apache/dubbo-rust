--- conflicted
+++ resolved
@@ -22,18 +22,7 @@
 };
 use tower_service::Service;
 
-<<<<<<< HEAD
-use crate::{
-    protocol::Invoker,
-    triple::{
-        client::{builder::ClientBoxService, replay::ClonedBody},
-        transport::connection::Connection,
-    },
-    utils::boxed_clone::BoxCloneService,
-};
-=======
 use crate::triple::transport::{connection::Connection, self};
->>>>>>> 9cf38920
 
 #[derive(Clone)]
 pub struct TripleInvoker {
