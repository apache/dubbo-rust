/*
 * Licensed to the Apache Software Foundation (ASF) under one or more
 * contributor license agreements.  See the NOTICE file distributed with
 * this work for additional information regarding copyright ownership.
 * The ASF licenses this file to You under the Apache License, Version 2.0
 * (the "License"); you may not use this file except in compliance with
 * the License.  You may obtain a copy of the License at
 *
 *     http://www.apache.org/licenses/LICENSE-2.0
 *
 * Unless required by applicable law or agreed to in writing, software
 * distributed under the License is distributed on an "AS IS" BASIS,
 * WITHOUT WARRANTIES OR CONDITIONS OF ANY KIND, either express or implied.
 * See the License for the specific language governing permissions and
 * limitations under the License.
 */

<<<<<<< HEAD
use std::fmt::{Debug, Formatter};
=======
use std::str::FromStr;

use aws_smithy_http::body::SdkBody;
>>>>>>> 2445333a
use tower_service::Service;

use crate::{
    common::url::Url,
    protocol::Invoker,
    triple::{client::builder::ClientBoxService, transport::connection::Connection},
    utils::boxed::BoxService,
};

pub struct TripleInvoker {
    url: Url,
    conn: ClientBoxService,
}

impl TripleInvoker {
    pub fn new(url: Url) -> TripleInvoker {
        let uri = http::Uri::from_str(&url.to_url()).unwrap();
        let conn = Connection::new().with_host(uri);
        Self {
            url,
            conn: BoxService::new(conn),
        }
    }
}

<<<<<<< HEAD
impl Debug for TripleInvoker {
    fn fmt(&self, f: &mut Formatter<'_>) -> std::fmt::Result {
        f.write_str(format!("{:?}", self.url).as_str())
    }
}

impl Invoker<http::Request<hyper::Body>> for TripleInvoker {
=======
impl Invoker<http::Request<SdkBody>> for TripleInvoker {
>>>>>>> 2445333a
    type Response = http::Response<crate::BoxBody>;

    type Error = crate::Error;

    type Future = crate::BoxFuture<Self::Response, Self::Error>;

    fn get_url(&self) -> Url {
        self.url.clone()
    }

    fn call(&mut self, req: http::Request<SdkBody>) -> Self::Future {
        self.conn.call(req)
    }

    fn poll_ready(
        &mut self,
        cx: &mut std::task::Context<'_>,
    ) -> std::task::Poll<Result<(), Self::Error>> {
        self.conn.poll_ready(cx)
    }
}<|MERGE_RESOLUTION|>--- conflicted
+++ resolved
@@ -15,21 +15,11 @@
  * limitations under the License.
  */
 
-<<<<<<< HEAD
+use aws_smithy_http::body::SdkBody;
 use std::fmt::{Debug, Formatter};
-=======
-use std::str::FromStr;
-
-use aws_smithy_http::body::SdkBody;
->>>>>>> 2445333a
 use tower_service::Service;
 
-use crate::{
-    common::url::Url,
-    protocol::Invoker,
-    triple::{client::builder::ClientBoxService, transport::connection::Connection},
-    utils::boxed::BoxService,
-};
+use crate::{common::url::Url, protocol::Invoker, triple::client::builder::ClientBoxService};
 
 pub struct TripleInvoker {
     url: Url,
@@ -37,27 +27,22 @@
 }
 
 impl TripleInvoker {
-    pub fn new(url: Url) -> TripleInvoker {
-        let uri = http::Uri::from_str(&url.to_url()).unwrap();
-        let conn = Connection::new().with_host(uri);
-        Self {
-            url,
-            conn: BoxService::new(conn),
-        }
-    }
+    // pub fn new(url: Url) -> TripleInvoker {
+    //     let uri = http::Uri::from_str(&url.to_url()).unwrap();
+    //     Self {
+    //         url,
+    //         conn: ClientBuilder::from_uri(&uri).build()connect(),
+    //     }
+    // }
 }
 
-<<<<<<< HEAD
 impl Debug for TripleInvoker {
     fn fmt(&self, f: &mut Formatter<'_>) -> std::fmt::Result {
         f.write_str(format!("{:?}", self.url).as_str())
     }
 }
 
-impl Invoker<http::Request<hyper::Body>> for TripleInvoker {
-=======
 impl Invoker<http::Request<SdkBody>> for TripleInvoker {
->>>>>>> 2445333a
     type Response = http::Response<crate::BoxBody>;
 
     type Error = crate::Error;
