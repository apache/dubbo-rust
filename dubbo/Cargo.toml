--- conflicted
+++ resolved
@@ -19,13 +19,9 @@
 futures-core = "0.3.23"
 tokio = { workspace = true, features = ["rt-multi-thread", "time", "fs", "macros", "net", "signal"] }
 prost = "0.10.4"
-<<<<<<< HEAD
-async-trait.worksapce = true
-=======
 async-trait = "0.1.56"
->>>>>>> 012b0ed4
-tower-layer.workspace = true
-bytes.workspace = true
+tower-layer = "0.3"
+bytes = "1.0"
 pin-project.workspace = true
 rand = "0.8.5"
 serde_json.workspace = true
@@ -39,13 +35,7 @@
 urlencoding.workspace = true
 lazy_static.workspace = true
 base.workspace = true
-<<<<<<< HEAD
 config.workspace = true
-=======
-logger.workspace = true
-
-dubbo-config = { path = "../config", version = "0.3.0" }
->>>>>>> 012b0ed4
 
 #对象存储
 state = { version = "0.5", features = ["tls"] }