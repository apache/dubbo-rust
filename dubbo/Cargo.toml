--- conflicted
+++ resolved
@@ -46,11 +46,8 @@
 
 #对象存储
 state = { version = "0.5", features = ["tls"] }
-<<<<<<< HEAD
+
 thiserror = "1.0.48"
-=======
-
 regex = "1.9.1"
 nacos-sdk = { version = "0.3.0", features = ["default"] }
-serde_yaml = "0.9.22"
->>>>>>> c07b96d4
+serde_yaml = "0.9.22"