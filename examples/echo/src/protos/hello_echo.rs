--- conflicted
+++ resolved
@@ -72,13 +72,7 @@
             let codec =
                 dubbo::codegen::ProstCodec::<super::EchoRequest, super::EchoResponse>::default();
             let path = http::uri::PathAndQuery::from_static("/grpc.examples.echo.Echo/UnaryEcho");
-<<<<<<< HEAD
-            self.inner
-                .unary(request, codec, path, Arc::new(RpcInvocation::default()))
-                .await
-=======
             self.inner.unary(request, codec, path).await
->>>>>>> d0e21c17
         }
         /// ServerStreamingEcho is server side streaming.
         pub async fn server_streaming_echo(
