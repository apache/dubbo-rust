--- conflicted
+++ resolved
@@ -47,11 +47,8 @@
         shell: bash
       - run: rustup component add rustfmt
       - run: cargo fmt --all -- --check
-<<<<<<< HEAD
-=======
       - run: cargo check
 
->>>>>>> 3609347f
   example-greeter:
     name: example/greeter
     runs-on: ubuntu-latest
