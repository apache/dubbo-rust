--- conflicted
+++ resolved
@@ -66,11 +66,11 @@
             #service_doc
             #(#struct_attributes)*
             #[derive(Debug, Clone, Default)]
-            pub struct #service_ident {
-                inner: TripleClient,
+            pub struct #service_ident<T> {
+                inner: TripleClient<T>,
             }
 
-            impl #service_ident {
+            impl #service_ident<ClientBoxService> {
                 pub fn connect(host: String) -> Self {
                     let cli = TripleClient::connect(host);
                     #service_ident {
@@ -78,27 +78,33 @@
                     }
                 }
 
-                // pub fn build(builder: ClientBuilder) -> Self {
-                //     Self {
-                //         inner: TripleClient::new(builder),
-                //     }
-                // }
-
-                pub fn new(builder: ClientBuilder) -> Self {
+                pub fn build(builder: ClientBuilder) -> Self {
                     Self {
-                        inner: TripleClient::new(builder),
+                        inner: TripleClient::with_builder(builder),
                     }
                 }
-
-                // pub fn with_filter<F>(self, filter: F) -> #service_ident<FilterService<T, F>>
-                // where
-                //     F: Filter,
-                // {
-                //     let inner = self.inner.with_filter(filter);
-                //     #service_ident {
-                //         inner,
-                //     }
-                // }
+            }
+
+            impl<T> #service_ident<T>
+            where
+                T: Service<http::Request<hyperBody>, Response = http::Response<BoxBody>>,
+                T::Error: Into<StdError>,
+            {
+                pub fn new(inner: T, builder: ClientBuilder) -> Self {
+                    Self {
+                        inner: TripleClient::new(inner, builder),
+                    }
+                }
+
+                pub fn with_filter<F>(self, filter: F) -> #service_ident<FilterService<T, F>>
+                where
+                    F: Filter,
+                {
+                    let inner = self.inner.with_filter(filter);
+                    #service_ident {
+                        inner,
+                    }
+                }
 
                 pub fn with_cluster(mut self, invoker: ClusterInvoker) -> Self {
                     self.inner = self.inner.with_cluster(invoker);
@@ -146,15 +152,6 @@
                 compile_well_known_types,
                 path,
             ),
-<<<<<<< HEAD
-            (false, true) => {
-                generate_server_streaming(&method, proto_path, compile_well_known_types, path)
-            }
-            (true, false) => {
-                generate_client_streaming(&method, proto_path, compile_well_known_types, path)
-            }
-            (true, true) => generate_streaming(&method, proto_path, compile_well_known_types, path),
-=======
             (false, true) => generate_server_streaming(
                 service_unique_name,
                 &method,
@@ -176,7 +173,6 @@
                 compile_well_known_types,
                 path,
             ),
->>>>>>> 3609347f
         };
 
         stream.extend(method);
@@ -204,25 +200,15 @@
         ) -> Result<Response<#response>, dubbo::status::Status> {
            let codec = #codec_name::<#request, #response>::default();
            let invocation = RpcInvocation::default()
-<<<<<<< HEAD
-            .with_service_unique_name(String::from(#service_unique_name))
-=======
             .with_servie_unique_name(String::from(#service_unique_name))
->>>>>>> 3609347f
             .with_method_name(String::from(#method_name));
            let path = http::uri::PathAndQuery::from_static(#path);
            self.inner.unary(
                 request,
                 codec,
-<<<<<<< HEAD
-                path
-            )
-            .await
-=======
                 path,
                 invocation,
             ).await
->>>>>>> 3609347f
         }
     }
 }
