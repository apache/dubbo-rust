[workspace]
members = [
  "xds",
  "registry",
  "registry-zookeeper",
<<<<<<< HEAD
=======
  "registry-nacos",
>>>>>>> 3609347f
  "metadata",
  "common",
  "config",
  "dubbo",
  "examples/echo",
  "examples/greeter",
  "dubbo-build",
]<|MERGE_RESOLUTION|>--- conflicted
+++ resolved
@@ -3,15 +3,12 @@
   "xds",
   "registry",
   "registry-zookeeper",
-<<<<<<< HEAD
-=======
   "registry-nacos",
->>>>>>> 3609347f
   "metadata",
   "common",
   "config",
   "dubbo",
   "examples/echo",
   "examples/greeter",
-  "dubbo-build",
+  "dubbo-build"
 ]