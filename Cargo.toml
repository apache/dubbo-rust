[workspace]
members = [
<<<<<<< HEAD
    "common/logger",
    "common/utils",
    "common/extention",
    "common/base",
    "registry/zookeeper",
    "registry/nacos",
    "metadata",
    "config",
    "dubbo",
    "examples/echo",
    "examples/greeter",
    "dubbo-build",
    "remoting/net",
    "remoting/http",
    "remoting/h2",
    "remoting/zookeeper",
    "remoting/exchange",
    "remoting/xds",
    "protocol/dubbo2",
    "protocol/base",
    "protocol/triple"
=======
  "common/logger",
  "common/utils",
  "common/extention",
  "common/base",
  "registry/zookeeper",
  "registry/nacos",
  "metadata",
  "config",
  "dubbo",
  "examples/echo",
  "examples/greeter",
  "dubbo-build",
  "remoting/net",
  "remoting/http",
  "remoting/zookeeper",
  "remoting/base",
  "remoting/xds",
  "protocol/dubbo2",
  "protocol/base",
  "protocol/triple"
>>>>>>> 012b0ed4
]


[workspace.dependencies]
pin-project = "1"
tokio = "1.0"
tower = "0.4"
tower-service = "0.3.1"
tower-layer = "0.3"
tokio-stream = "0.1"
tokio-util = "0.7"
socket2 = "0.4"
async-trait = "0.1"
dashmap = "5"
lazy_static = "1"
futures = "0.3"
serde = "1"
serde_json = "1"
urlencoding = "2.1.2"
<<<<<<< HEAD
tracing = "0.1"
tracing-subscriber = "0.3"
logger = { path = "./common/logger" }
utils = { path = "./common/utils" }
base = { path = "./common/base" }
config = { path = "./config" }
remoting-net = { path = "./remoting/net" }
protocol = { path = "protocol/base" }
protocol-dubbo2 = { path = "./protocol/dubbo2" }
protocol-triple = { path = "./protocol/triple" }
registry-zookeeper = { path = "./registry/zookeeper" }
registry-nacos = { path = "./registry/nacos" }
=======
logger = {path="./common/logger"}
utils = {path="./common/utils"}
base = {path="./common/base"}
remoting-net = {path="./remoting/net"}
remoting-base = {path="./remoting/base"}
protocol-base = {path= "protocol/base" }
protocol-dubbo2 = {path="./protocol/dubbo2"}
protocol-triple = {path="./protocol/triple"}
registry-zookeeper = {path="./registry/zookeeper"}
registry-nacos = {path="./registry/nacos"}
>>>>>>> 012b0ed4
anyhow = "1.0.66"
thiserror = "1.0.30"
dubbo = { path = "./dubbo/" }
bb8 = "0.8.0" # A connecton pool based on tokio
serde_yaml = "0.9.4" # yaml file parser
once_cell = "1.16.0"
itertools = "0.10.1"
<<<<<<< HEAD
ctor = "0.1.23"
getset = "0.1.2"
thiserror = "1.0.29"
validator = "0.15"
bytes = "1.0.1"
tower-layer = "0.3.1"
tower-service = "0.3.1"
=======
bytes = "1.0"


>>>>>>> 012b0ed4
<|MERGE_RESOLUTION|>--- conflicted
+++ resolved
@@ -1,28 +1,5 @@
 [workspace]
 members = [
-<<<<<<< HEAD
-    "common/logger",
-    "common/utils",
-    "common/extention",
-    "common/base",
-    "registry/zookeeper",
-    "registry/nacos",
-    "metadata",
-    "config",
-    "dubbo",
-    "examples/echo",
-    "examples/greeter",
-    "dubbo-build",
-    "remoting/net",
-    "remoting/http",
-    "remoting/h2",
-    "remoting/zookeeper",
-    "remoting/exchange",
-    "remoting/xds",
-    "protocol/dubbo2",
-    "protocol/base",
-    "protocol/triple"
-=======
   "common/logger",
   "common/utils",
   "common/extention",
@@ -43,7 +20,6 @@
   "protocol/dubbo2",
   "protocol/base",
   "protocol/triple"
->>>>>>> 012b0ed4
 ]
 
 
@@ -63,20 +39,6 @@
 serde = "1"
 serde_json = "1"
 urlencoding = "2.1.2"
-<<<<<<< HEAD
-tracing = "0.1"
-tracing-subscriber = "0.3"
-logger = { path = "./common/logger" }
-utils = { path = "./common/utils" }
-base = { path = "./common/base" }
-config = { path = "./config" }
-remoting-net = { path = "./remoting/net" }
-protocol = { path = "protocol/base" }
-protocol-dubbo2 = { path = "./protocol/dubbo2" }
-protocol-triple = { path = "./protocol/triple" }
-registry-zookeeper = { path = "./registry/zookeeper" }
-registry-nacos = { path = "./registry/nacos" }
-=======
 logger = {path="./common/logger"}
 utils = {path="./common/utils"}
 base = {path="./common/base"}
@@ -87,7 +49,6 @@
 protocol-triple = {path="./protocol/triple"}
 registry-zookeeper = {path="./registry/zookeeper"}
 registry-nacos = {path="./registry/nacos"}
->>>>>>> 012b0ed4
 anyhow = "1.0.66"
 thiserror = "1.0.30"
 dubbo = { path = "./dubbo/" }
@@ -95,7 +56,9 @@
 serde_yaml = "0.9.4" # yaml file parser
 once_cell = "1.16.0"
 itertools = "0.10.1"
-<<<<<<< HEAD
+bytes = "1.0"
+
+
 ctor = "0.1.23"
 getset = "0.1.2"
 thiserror = "1.0.29"
@@ -103,8 +66,3 @@
 bytes = "1.0.1"
 tower-layer = "0.3.1"
 tower-service = "0.3.1"
-=======
-bytes = "1.0"
-
-
->>>>>>> 012b0ed4
