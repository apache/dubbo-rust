[workspace]
resolver = "2"
members = [
  "common/logger",
  "common/utils",
  "common/extention",
  "common/base",
  "registry/zookeeper",
  "registry/nacos",
  "metadata",
  "config",
  "dubbo",
  "examples/echo",
  "examples/greeter",
  "dubbo-build",
  "remoting/net",
  "remoting/http",
  "remoting/zookeeper",
  "remoting/base",
  "remoting/xds",
  "protocol/dubbo2",
  "protocol/base",
  "protocol/triple"
]


[workspace.dependencies]
pin-project = "1"
tokio = "1.0"
tower = "0.4"
tower-service = "0.3.1"
tower-layer = "0.3"
tokio-stream = "0.1"
tokio-util = "0.7"
socket2 = "0.4"
async-trait = "0.1"
dashmap = "5"
lazy_static = "1"
futures = "0.3"
serde = "1"
serde_json = "1"
urlencoding = "2.1.2"
dubbo-logger = {path="./common/logger"}
dubbo-utils = {path="./common/utils"}
dubbo-base = {path="./common/base"}
remoting-net = {path="./remoting/net"}
remoting-base = {path="./remoting/base"}
protocol-base = {path= "protocol/base" }
protocol-dubbo2 = {path="./protocol/dubbo2"}
protocol-triple = {path="./protocol/triple"}
registry-zookeeper = {path="./registry/zookeeper"}
registry-nacos = {path="./registry/nacos"}
anyhow = "1.0.66"
thiserror = "1.0.30"
dubbo = { path = "./dubbo/" }
bb8 = "0.8.0" # A connecton pool based on tokio
serde_yaml = "0.9.4" # yaml file parser
once_cell = "1.16.0"
itertools = "0.10.1"
bytes = "1.0"
<<<<<<< HEAD
prost-serde = "0.3.0"
prost-serde-derive = "0.1.2"
=======
url = "2.5.0"

>>>>>>> c6fc7bd1

<|MERGE_RESOLUTION|>--- conflicted
+++ resolved
@@ -58,11 +58,8 @@
 once_cell = "1.16.0"
 itertools = "0.10.1"
 bytes = "1.0"
-<<<<<<< HEAD
 prost-serde = "0.3.0"
 prost-serde-derive = "0.1.2"
-=======
 url = "2.5.0"
 
->>>>>>> c6fc7bd1
 
