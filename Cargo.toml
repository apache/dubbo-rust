--- conflicted
+++ resolved
@@ -10,7 +10,6 @@
   "examples/echo",
   "examples/greeter",
   "dubbo-build",
-<<<<<<< HEAD
   "remoting/net"
 ]
 
@@ -28,7 +27,3 @@
 futures = "0.3"
 tracing = "0.1"
 tracing-subscriber = "0.3.15"
-=======
-  "common/logger"
-]
->>>>>>> 56c6a14b
